--- conflicted
+++ resolved
@@ -556,28 +556,7 @@
                 #png_metadata.add_text(x, metadata[x])
 
             # save the picture again, this time including the metadata
-<<<<<<< HEAD
             #png_image.save(fig_fname_image, "png")
-            #----------------------------------------------------------------------------------
-
-
-    def save_1d_trace_as_text(self, trace_data, trace_name, opened_file=None,
-                              filepath=None, filename=None, precision=':.3f'):
-        """An Independent method, which can save a 1d trace.
-
-        If you call this method but you are respondible, that the passed
-        optional parameters are correct."""
-
-        close_file_flag = False
-
-        if opened_file is None:
-            opened_file = open(os.path.join(filepath, filename + '.dat'), 'wb')
-            close_file_flag = True
-
-        opened_file.write('# ' + str(trace_name) + '\n')
-=======
-            png_image.save(fig_fname_image, "png", pnginfo=png_metadata)
->>>>>>> 92b46c03
 
             # close matplotlib figure
             plt.close(plotfig)
