# -*- coding: utf-8 -*-
"""
This module handles the saving of data.

Qudi is free software: you can redistribute it and/or modify
it under the terms of the GNU General Public License as published by
the Free Software Foundation, either version 3 of the License, or
(at your option) any later version.

Qudi is distributed in the hope that it will be useful,
but WITHOUT ANY WARRANTY; without even the implied warranty of
MERCHANTABILITY or FITNESS FOR A PARTICULAR PURPOSE.  See the
GNU General Public License for more details.

You should have received a copy of the GNU General Public License
along with Qudi. If not, see <http://www.gnu.org/licenses/>.

Copyright (c) the Qudi Developers. See the COPYRIGHT.txt file at the
top-level directory of this distribution and at <https://github.com/Ulm-IQO/qudi/>
"""

from cycler import cycler
import datetime
import inspect
import logging
import matplotlib.pyplot as plt
import numpy as np
import os
import sys
import time

from collections import OrderedDict
from core.module import ConfigOption
from core.util import units
from core.util.mutex import Mutex
from logic.generic_logic import GenericLogic
from matplotlib.backends.backend_pdf import PdfPages
<<<<<<< HEAD
# Use Pillow (active fork from PIL) to attach metadata to PNG files
#from PIL import Image
#from PIL import PngImagePlugin
=======
from PIL import Image
from PIL import PngImagePlugin
>>>>>>> 78e4edec


class DailyLogHandler(logging.FileHandler):
    """
    log handler which uses savelogic's get_daily_directory to log to a
    file called base_filename

    @param base_filename str: The base filename of the log file in the daily
                              directory. The filename will be datetime
                              formatted. E.g. '%Y%m%d-%H%M%S-qudi.log'.
    @param savelogic object: the savelogic
    """

    def __init__(self, base_filename, savelogic):
        self._savelogic  = savelogic
        self._base_filename = base_filename
        # get current directory
        self._current_directory = savelogic.get_daily_directory()
        self._current_time = time.localtime()
        super().__init__(self.filename)

    @property
    def current_directory(self):
        """
        Returns the currently used directory
        """
        return self._current_directory

    @property
    def filename(self):
        return os.path.join(self._current_directory,
                time.strftime(self._base_filename,
                    self._current_time))

    def emit(self, record):
        """
        Emits a record. It checks if we have to rollover to the next daily
        directory before it emits the record.

        @param record struct: a log record
        """
        # check if we have to rollover to the next day
        now = time.localtime()
        if (now.tm_year != self._current_time.tm_year
                or now.tm_mon != self._current_time.tm_mon
                or now.tm_mday != self._current_time.tm_mday):
            # we do
            # close file
            self.flush()
            self.close()
            # remember current time
            self._current_time = now
            # get the new directory, but avoid recursion because
            # get_daily_directory uses the log itself
            level = self.level
            self.setLevel(100)
            new_directory = self._savelogic.get_daily_directory()
            self.setLevel(level)
            # open new file in new directory
            self._current_directory = new_directory
            self.baseFilename = self.filename
            self._open()
            super().emit(record)
        else:
            # we don't
            super().emit(record)


class FunctionImplementationError(Exception):

    def __init__(self, value):
        self.value = value

    def __str__(self):
        return repr(self.value)


class SaveLogic(GenericLogic):

    """
    A general class which saves all kinds of data in a general sense.
    """

    _modclass = 'savelogic'
    _modtype = 'logic'

    _win_data_dir = ConfigOption('win_data_directory', 'C:/Data/')
    _unix_data_dir = ConfigOption('unix_data_directory', 'Data')
    log_into_daily_directory = ConfigOption('log_into_daily_directory', False, missing='warn')

    # Matplotlib style definition for saving plots
    mpl_qd_style = {
        'axes.prop_cycle': cycler(
            'color',
            ['#1f17f4',
            '#ffa40e',
            '#ff3487',
            '#008b00',
            '#17becf',
            '#850085'
            ]
            ) + cycler('marker', ['o', 's', '^', 'v', 'D', 'd']),
        'axes.edgecolor': '0.3',
        'xtick.color': '0.3',
        'ytick.color': '0.3',
        'axes.labelcolor': 'black',
        'font.size': '14',
        'lines.linewidth': '2',
        'figure.figsize': '12, 6',
        'lines.markeredgewidth': '0',
        'lines.markersize': '5',
        'axes.spines.right': True,
        'axes.spines.top': True,
        'xtick.minor.visible': True,
        'ytick.minor.visible': True,
        'savefig.dpi': '180'
        }

    def __init__(self, config, **kwargs):
        super().__init__(config=config, **kwargs)

        # locking for thread safety
        self.lock = Mutex()

        # name of active POI, default to empty string
        self.active_poi_name = ''

        # Some default variables concerning the operating system:
        self.os_system = None

        # Chech which operation system is used and include a case if the
        # directory was not found in the config:
        if sys.platform in ('linux', 'darwin'):
            self.os_system = 'unix'
            self.data_dir = self._unix_data_dir
        elif 'win32' in sys.platform or 'AMD64' in sys.platform:
            self.os_system = 'win'
            self.data_dir = self._win_data_dir
        else:
            raise Exception('Identify the operating system.')

        # start logging into daily directory?
        if not isinstance(self.log_into_daily_directory, bool):
                self.log.warning(
                    'log entry in configuration is not a '
                    'boolean. Falling back to default setting: False.')
                self.log_into_daily_directory = False

        self._daily_loghandler = None

    def on_activate(self):
        """ Definition, configuration and initialisation of the SaveLogic.
        """
        if self.log_into_daily_directory:
            # adds a log handler for logging into daily directory
            self._daily_loghandler = DailyLogHandler(
                    '%Y%m%d-%Hh%Mm%Ss-qudi.log', self)
            self._daily_loghandler.setFormatter(logging.Formatter(
                '%(asctime)s %(name)s %(levelname)s: %(message)s',
                datefmt='%Y-%m-%d %H:%M:%S'))
            self._daily_loghandler.setLevel(logging.DEBUG)
            logging.getLogger().addHandler(self._daily_loghandler)
        else:
            self._daily_loghandler = None

    def on_deactivate(self):
        if self._daily_loghandler is not None:
            # removes the log handler logging into the daily directory
            logging.getLogger().removeHandler(self._daily_loghandler)

    @property
    def dailylog(self):
        """
        Returns the daily log handler.
        """
        return self._daily_loghandler

    def dailylog_set_level(self, level):
        """
        Sets the log level of the daily log handler

        @param level int: log level, see logging
        """
        self._daily_loghandler.setLevel(level)

    def save_data(self, data, filepath=None, parameters=None, filename=None, filelabel=None,
                  timestamp=None, filetype='text', fmt='%.15e', delimiter='\t', plotfig=None):
        """
        General save routine for data.

        @param dictionary data: Dictionary containing the data to be saved. The keys should be
                                strings containing the data header/description. The corresponding
                                items are one or more 1D arrays or one 2D array containing the data
                                (list or numpy.ndarray). Example:

                                    data = {'Frequency (MHz)': [1,2,4,5,6]}
                                    data = {'Frequency': [1, 2, 4], 'Counts': [234, 894, 743, 423]}
                                    data = {'Frequency (MHz),Counts':[[1,234], [2,894],...[30,504]]}

        @param string filepath: optional, the path to the directory, where the data will be saved.
                                If the specified path does not exist yet, the saving routine will
                                try to create it.
                                If no path is passed (default filepath=None) the saving routine will
                                create a directory by the name of the calling module inside the
                                daily data directory.
                                If no calling module can be inferred and/or the requested path can
                                not be created the data will be saved in a subfolder of the daily
                                data directory called UNSPECIFIED
        @param dictionary parameters: optional, a dictionary with all parameters you want to save in
                                      the header of the created file.
        @parem string filename: optional, if you really want to fix your own filename. If passed,
                                the whole file will have the name

                                    <filename>

                                If nothing is specified the save logic will generate a filename
                                either based on the module name from which this method was called,
                                or it will use the passed filelabel if that is speficied.
                                You also need to specify the ending of the filename!
        @parem string filelabel: optional, if filelabel is set and no filename was specified, the
                                 savelogic will create a name which looks like

                                     YYYY-MM-DD_HHh-MMm-SSs_<filelabel>.dat

                                 The timestamp will be created at runtime if no user defined
                                 timestamp was passed.
        @param datetime timestamp: optional, a datetime.datetime object. You can create this object
                                   with datetime.datetime.now() in the calling module if you want to
                                   fix the timestamp for the filename. Be careful when passing a
                                   filename and a timestamp, because then the timestamp will be
                                   ignored.
        @param string filetype: optional, the file format the data should be saved in. Valid inputs
                                are 'text', 'xml' and 'npz'. Default is 'text'.
        @param string or list of strings fmt: optional, format specifier for saved data. See python
                                              documentation for
                                              "Format Specification Mini-Language". If you want for
                                              example save a float in scientific notation with 6
                                              decimals this would look like '%.6e'. For saving
                                              integers you could use '%d', '%s' for strings.
                                              The default is '%.15e' for numbers and '%s' for str.
                                              If len(data) > 1 you should pass a list of format
                                              specifiers; one for each item in the data dict. If
                                              only one specifier is passed but the data arrays have
                                              different data types this can lead to strange
                                              behaviour or failure to save right away.
        @param string delimiter: optional, insert here the delimiter, like '\n' for new line, '\t'
                                 for tab, ',' for a comma ect.

        1D data
        =======
        1D data should be passed in a dictionary where the data trace should be assigned to one
        identifier like

            {'<identifier>':[list of values]}
            {'Numbers of counts':[1.4, 4.2, 5, 2.0, 5.9 , ... , 9.5, 6.4]}

        You can also pass as much 1D arrays as you want:

            {'Frequency (MHz)':list1, 'signal':list2, 'correlations': list3, ...}

        2D data
        =======
        2D data should be passed in a dictionary where the matrix like data should be assigned to
        one identifier like

            {'<identifier>':[[1,2,3],[4,5,6],[7,8,9]]}

        which will result in:
            <identifier>
            1   2   3
            4   5   6
            7   8   9


        YOU ARE RESPONSIBLE FOR THE IDENTIFIER! DO NOT FORGET THE UNITS FOR THE SAVED TIME
        TRACE/MATRIX.
        """
        start_time = time.time()
        # Create timestamp if none is present
        if timestamp is None:
            timestamp = datetime.datetime.now()

        # Try to cast data array into numpy.ndarray if it is not already one
        # Also collect information on arrays in the process and do sanity checks
        found_1d = False
        found_2d = False
        multiple_dtypes = False
        arr_length = []
        arr_dtype = []
        max_row_num = 0
        max_line_num = 0
        for keyname in data:
            # Cast into numpy array
            if not isinstance(data[keyname], np.ndarray):
                try:
                    data[keyname] = np.array(data[keyname])
                except:
                    self.log.error('Casting data array of type "{0}" into numpy.ndarray failed. '
                                   'Could not save data.'.format(type(data[keyname])))
                    return -1

            # determine dimensions
            if data[keyname].ndim < 3:
                length = data[keyname].shape[0]
                arr_length.append(length)
                if length > max_line_num:
                    max_line_num = length
                if data[keyname].ndim == 2:
                    found_2d = True
                    width = data[keyname].shape[1]
                    if max_row_num < width:
                        max_row_num = width
                else:
                    found_1d = True
                    max_row_num += 1
            else:
                self.log.error('Found data array with dimension >2. Unable to save data.')
                return -1

            # determine array data types
            if len(arr_dtype) > 0:
                if arr_dtype[-1] != data[keyname].dtype:
                    multiple_dtypes = True
            arr_dtype.append(data[keyname].dtype)

        # Raise error if data contains a mixture of 1D and 2D arrays
        if found_2d and found_1d:
            self.log.error('Passed data dictionary contains 1D AND 2D arrays. This is not allowed. '
                           'Either fit all data arrays into a single 2D array or pass multiple 1D '
                           'arrays only. Saving data failed!')
            return -1

        # try to trace back the functioncall to the class which was calling it.
        try:
            frm = inspect.stack()[1]
            # this will get the object, which called the save_data function.
            mod = inspect.getmodule(frm[0])
            # that will extract the name of the class.
            module_name = mod.__name__.split('.')[-1]
        except:
            # Sometimes it is not possible to get the object which called the save_data function
            # (such as when calling this from the console).
            module_name = 'UNSPECIFIED'

        # determine proper file path
        if filepath is None:
            filepath = self.get_path_for_module(module_name)
        elif not os.path.exists(filepath):
            os.makedirs(filepath)
            self.log.info('Custom filepath does not exist. Created directory "{0}"'
                          ''.format(filepath))

        # create filelabel if none has been passed
        if filelabel is None:
            filelabel = module_name
        if self.active_poi_name != '':
            filelabel = self.active_poi_name.replace(' ', '_') + '_' + filelabel

        # determine proper unique filename to save if none has been passed
        if filename is None:
            filename = timestamp.strftime('%Y%m%d-%H%M-%S' + '_' + filelabel + '.dat')

        # Check format specifier.
        if not isinstance(fmt, str) and len(fmt) != len(data):
            self.log.error('Length of list of format specifiers and number of data items differs. '
                           'Saving not possible. Please pass exactly as many format specifiers as '
                           'data arrays.')
            return -1

        # Reshape data if multiple 1D arrays have been passed to this method.
        # If a 2D array has been passed, reformat the specifier
        if len(data) != 1:
            identifier_str = ''
            if multiple_dtypes:
                field_dtypes = list(zip(['f{0:d}'.format(i) for i in range(len(arr_dtype))],
                                        arr_dtype))
                new_array = np.empty(max_line_num, dtype=field_dtypes)
                for i, keyname in enumerate(data):
                    identifier_str += keyname + delimiter
                    field = 'f{0:d}'.format(i)
                    length = data[keyname].size
                    new_array[field][:length] = data[keyname]
                    if length < max_line_num:
                        if isinstance(data[keyname][0], str):
                            new_array[field][length:] = 'nan'
                        else:
                            new_array[field][length:] = np.nan
            else:
                new_array = np.empty([max_line_num, max_row_num], arr_dtype[0])
                for i, keyname in enumerate(data):
                    identifier_str += keyname + delimiter
                    length = data[keyname].size
                    new_array[:length, i] = data[keyname]
                    if length < max_line_num:
                        if isinstance(data[keyname][0], str):
                            new_array[length:, i] = 'nan'
                        else:
                            new_array[length:, i] = np.nan
            # discard old data array and use new one
            data = {identifier_str: new_array}
        elif found_2d:
            keyname = list(data.keys())[0]
            identifier_str = keyname.replace(', ', delimiter).replace(',', delimiter)
            data[identifier_str] = data.pop(keyname)
        else:
            identifier_str = list(data)[0]

        # Create header string for the file
        header = 'Saved Data from the class {0} on {1}.\n' \
                 ''.format(module_name, timestamp.strftime('%d.%m.%Y at %Hh%Mm%Ss'))
        header += '\nParameters:\n===========\n\n'
        # Include the active POI name (if not empty) as a parameter in the header
        if self.active_poi_name != '':
            header += 'Measured at POI: {0}\n'.format(self.active_poi_name)
        # add the parameters if specified:
        if parameters is not None:
            # check whether the format for the parameters have a dict type:
            if isinstance(parameters, dict):
                for entry, param in parameters.items():
                    if isinstance(param, float):
                        header += '{0}: {1:.16e}\n'.format(entry, param)
                    else:
                        header += '{0}: {1}\n'.format(entry, param)
            # make a hardcore string conversion and try to save the parameters directly:
            else:
                self.log.error('The parameters are not passed as a dictionary! The SaveLogic will '
                               'try to save the parameters nevertheless.')
                header += 'not specified parameters: {0}\n'.format(parameters)
        header += '\nData:\n=====\n'
        header += list(data)[0]

        # write data to file
        # FIXME: Implement other file formats
        if filetype == 'text':
            self.save_array_as_text(data=data[identifier_str], filename=filename, filepath=filepath,
                                    fmt=fmt, header=header, delimiter=delimiter, comments='#',
                                    append=False)
        else:
            self.log.error('Only saving of data as textfile is implemented. Filetype "{0}" is not '
                           'supported yet. Saving as textfile.'.format(filetype))
            self.save_array_as_text(data=data[identifier_str], filename=filename, filepath=filepath,
                                    fmt=fmt, header=header, delimiter=delimiter, comments='#',
                                    append=False)

        #--------------------------------------------------------------------------------------------
        # Save thumbnail figure of plot
        if plotfig is not None:
            # create Metadata
            metadata = dict()
            metadata['Title'] = 'Image produced by qudi: ' + module_name
            metadata['Author'] = 'qudi - Software Suite'
            metadata['Subject'] = 'Find more information on: https://github.com/Ulm-IQO/qudi'
            metadata['Keywords'] = 'Python 3, Qt, experiment control, automation, measurement, software, framework, modular'
            metadata['Producer'] = 'qudi - Software Suite'
            if timestamp is not None:
                metadata['CreationDate'] = timestamp
                metadata['ModDate'] = timestamp
            else:
                metadata['CreationDate'] = time
                metadata['ModDate'] = time

            # determine the PDF-Filename
            fig_fname_vector = os.path.join(filepath, filename)[:-4] + '_fig.pdf'

            # Create the PdfPages object to which we will save the pages:
            # The with statement makes sure that the PdfPages object is closed properly at
            # the end of the block, even if an Exception occurs.
            with PdfPages(fig_fname_vector) as pdf:
                pdf.savefig(plotfig, bbox_inches='tight', pad_inches=0.05)

                # We can also set the file's metadata via the PdfPages object:
                pdf_metadata = pdf.infodict()
                for x in metadata:
                    pdf_metadata[x] = metadata[x]

            # determine the PNG-Filename and save the plain PNG
            fig_fname_image = os.path.join(filepath, filename)[:-4] + '_fig.png'
            plotfig.savefig(fig_fname_image, bbox_inches='tight', pad_inches=0.05)

            # Use Pillow (an fork for PIL) to attach metadata to the PNG
            #png_image = Image.open(fig_fname_image)
            #png_metadata = PngImagePlugin.PngInfo()

            # PIL can only handle Strings, so let's convert our times
            metadata['CreationDate'] = metadata['CreationDate'].strftime('%Y%m%d-%H%M-%S')
            metadata['ModDate'] = metadata['ModDate'].strftime('%Y%m%d-%H%M-%S')

            for x in metadata:
                # make sure every value of the metadata is a string
                if not isinstance(metadata[x], str):
                    metadata[x] = str(metadata[x])

                # add the metadata to the picture
                #png_metadata.add_text(x, metadata[x])

            # save the picture again, this time including the metadata
            #png_image.save(fig_fname_image, "png")

            # close matplotlib figure
            plt.close(plotfig)
            self.log.debug('Time needed to save data: {0:.2f}s'.format(time.time()-start_time))
            #----------------------------------------------------------------------------------

    def save_array_as_text(self, data, filename, filepath='', fmt='%.15e', header='',
                           delimiter='\t', comments='#', append=False):
        """
        An Independent method, which can save a 1D or 2D numpy.ndarray as textfile.
        Can append to files.
        """
        # write to file. Append if requested.
        if append:
            with open(os.path.join(filepath, filename), 'ab') as file:
                np.savetxt(file, data, fmt=fmt, delimiter=delimiter, header=header,
                           comments=comments)
        else:
            with open(os.path.join(filepath, filename), 'wb') as file:
                np.savetxt(file, data, fmt=fmt, delimiter=delimiter, header=header,
                           comments=comments)
        return

    def get_daily_directory(self):
        """
        Creates the daily directory.

          @return string: path to the daily directory.

        If the daily directory does not exits in the specified <root_dir> path
        in the config file, then it is created according to the following scheme:

            <root_dir>\<year>\<month>\<yearmonthday>

        and the filepath is returned. There should be always a filepath
        returned.
        """

        # First check if the directory exists and if not then the default
        # directory is taken.
        if not os.path.exists(self.data_dir):
                # Check if the default directory does exist. If yes, there is
                # no need to create it, since it will overwrite the existing
                # data there.
                if not os.path.exists(self.data_dir):
                    os.makedirs(self.data_dir)
                    self.log.warning('The specified Data Directory in the '
                            'config file does not exist. Using default for '
                            '{0} system instead. The directory {1} was '
                            'created'.format(self.os_system, self.data_dir))

        # That is now the current directory:
        current_dir = os.path.join(self.data_dir, time.strftime("%Y"), time.strftime("%m"))

        folder_exists = False   # Flag to indicate that the folder does not exist.
        if os.path.exists(current_dir):

            # Get only the folders without the files there:
            folderlist = [d for d in os.listdir(current_dir) if os.path.isdir(os.path.join(current_dir, d))]
            # Search if there is a folder which starts with the current date:
            for entry in folderlist:
                if (time.strftime("%Y%m%d") in (entry[:2])):
                    current_dir = os.path.join(current_dir, str(entry))
                    folder_exists = True
                    break

        if not folder_exists:
            current_dir = os.path.join(current_dir, time.strftime("%Y%m%d"))
            self.log.info('Creating directory for today\'s data in \n'
                    '{0}'.format(current_dir))

            # The exist_ok=True is necessary here to prevent Error 17 "File Exists"
            # Details at http://stackoverflow.com/questions/12468022/python-fileexists-error-when-making-directory
            os.makedirs(current_dir, exist_ok=True)

        return current_dir

    def get_path_for_module(self, module_name):
        """
        Method that creates a path for 'module_name' where data are stored.

        @param string module_name: Specify the folder, which should be created in the daily
                                   directory. The module_name can be e.g. 'Confocal'.
        @return string: absolute path to the module name
        """
        dir_path = os.path.join(self.get_daily_directory(), module_name)

        if not os.path.exists(dir_path):
            os.makedirs(dir_path)
        return dir_path<|MERGE_RESOLUTION|>--- conflicted
+++ resolved
@@ -35,14 +35,8 @@
 from core.util.mutex import Mutex
 from logic.generic_logic import GenericLogic
 from matplotlib.backends.backend_pdf import PdfPages
-<<<<<<< HEAD
-# Use Pillow (active fork from PIL) to attach metadata to PNG files
 #from PIL import Image
 #from PIL import PngImagePlugin
-=======
-from PIL import Image
-from PIL import PngImagePlugin
->>>>>>> 78e4edec
 
 
 class DailyLogHandler(logging.FileHandler):
@@ -138,28 +132,28 @@
         'axes.prop_cycle': cycler(
             'color',
             ['#1f17f4',
-            '#ffa40e',
-            '#ff3487',
-            '#008b00',
-            '#17becf',
-            '#850085'
-            ]
-            ) + cycler('marker', ['o', 's', '^', 'v', 'D', 'd']),
-        'axes.edgecolor': '0.3',
-        'xtick.color': '0.3',
-        'ytick.color': '0.3',
-        'axes.labelcolor': 'black',
-        'font.size': '14',
-        'lines.linewidth': '2',
-        'figure.figsize': '12, 6',
-        'lines.markeredgewidth': '0',
-        'lines.markersize': '5',
-        'axes.spines.right': True,
-        'axes.spines.top': True,
-        'xtick.minor.visible': True,
-        'ytick.minor.visible': True,
-        'savefig.dpi': '180'
-        }
+                                                        '#ffa40e',
+                                                        '#ff3487',
+                                                        '#008b00',
+                                                        '#17becf',
+                                                        '#850085'
+                                                        ]
+                                              ) + cycler('marker', ['o', 's', '^', 'v', 'D', 'd']),
+                    'axes.edgecolor': '0.3',
+                    'xtick.color': '0.3',
+                    'ytick.color': '0.3',
+                    'axes.labelcolor': 'black',
+                    'font.size': '14',
+                    'lines.linewidth': '2',
+                    'figure.figsize': '12, 6',
+                    'lines.markeredgewidth': '0',
+                    'lines.markersize': '5',
+                    'axes.spines.right': True,
+                    'axes.spines.top': True,
+                    'xtick.minor.visible': True,
+                    'ytick.minor.visible': True,
+                    'savefig.dpi': '180'
+                    }
 
     def __init__(self, config, **kwargs):
         super().__init__(config=config, **kwargs)
@@ -181,14 +175,14 @@
         elif 'win32' in sys.platform or 'AMD64' in sys.platform:
             self.os_system = 'win'
             self.data_dir = self._win_data_dir
-        else:
+            else:
             raise Exception('Identify the operating system.')
 
         # start logging into daily directory?
         if not isinstance(self.log_into_daily_directory, bool):
                 self.log.warning(
                     'log entry in configuration is not a '
-                    'boolean. Falling back to default setting: False.')
+                        'boolean. Falling back to default setting: False.')
                 self.log_into_daily_directory = False
 
         self._daily_loghandler = None
