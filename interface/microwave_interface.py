# -*- coding: utf-8 -*-

"""
This file contains the Qudi Interface file to control microwave devices.

Qudi is free software: you can redistribute it and/or modify
it under the terms of the GNU General Public License as published by
the Free Software Foundation, either version 3 of the License, or
(at your option) any later version.

Qudi is distributed in the hope that it will be useful,
but WITHOUT ANY WARRANTY; without even the implied warranty of
MERCHANTABILITY or FITNESS FOR A PARTICULAR PURPOSE.  See the
GNU General Public License for more details.

You should have received a copy of the GNU General Public License
along with Qudi. If not, see <http://www.gnu.org/licenses/>.

Copyright (c) the Qudi Developers. See the COPYRIGHT.txt file at the
top-level directory of this distribution and at <https://github.com/Ulm-IQO/qudi/>
"""

import abc
from core.util.interfaces import InterfaceMetaclass
from core.util.units import in_range
from enum import Enum

class TriggerEdge(Enum):
    """ On which electrical signal edge does a trigger occur?
      So edgy!
    """
    RISING = 0
    FALLING = 1
    NONE = 3
    UNKNOWN = 4

class MicrowaveMode(Enum):
    """ Modes for microwave generators:
        CW: continuous wave
        LIST: ouptut list of arbitrary frequencies, each step triggered by electrical input
        SWEEP: frequency sweep from f1 to f2, each step triggered by electrical input
        ASWEEP: frequency sweep from f1 to f2, triggered only on the start of the sweep
    """
    CW = 0
    LIST = 1
    SWEEP = 3
    ASWEEP = 4

class MicrowaveInterface(metaclass=InterfaceMetaclass):
    """This is the Interface class to define the controls for the simple
    microwave hardware.
    """

    _modclass = 'MicrowaveInterface'
    _modtype = 'interface'

    @abc.abstractmethod
    def off(self):
        """
        Switches off any microwave output.
        Must return AFTER the device is actually stopped.

        @return int: error code (0:OK, -1:error)
        """
        pass

    @abc.abstractmethod
    def get_status(self):
        """
        Gets the current status of the MW source, i.e. the mode (cw, list or sweep) and
        the output state (stopped, running)

        @return str, bool: mode ['cw', 'list', 'sweep'], is_running [True, False]
        """
        pass

    @abc.abstractmethod
    def get_power(self):
        """
<<<<<<< HEAD
        pass

    @abc.abstractm  ethod
    def set_power(self, power=0.):
        """ Sets the microwave output power.
=======
        Gets the microwave output power for the currently active mode.
>>>>>>> 78e4edec

        @return float: the output power in dBm
        """
        pass

    @abc.abstractmethod
    def get_frequency(self):
        """
        Gets the frequency of the microwave output.
        Returns single float value if the device is in cw mode.
        Returns list like [start, stop, step] if the device is in sweep mode.
        Returns list of frequencies if the device is in list mode.

        @return [float, list]: frequency(s) currently set for this device in Hz
        """
        pass

    @abc.abstractmethod
    def cw_on(self):
        """
        Switches on cw microwave output.
        Must return AFTER the device is actually running.

        @return int: error code (0:OK, -1:error)
        """
        pass

    @abc.abstractmethod
    def set_cw(self, frequency=None, power=None):
        """
        Configures the device for cw-mode and optionally sets frequency and/or power

        @param float frequency: frequency to set in Hz
        @param float power: power to set in dBm

        @return tuple(float, float, str): with the relation
            current frequency in Hz,
            current power in dBm,
            current mode
        """
        pass

    @abc.abstractmethod
    def list_on(self):
        """
        Switches on the list mode microwave output.
        Must return AFTER the device is actually running.

        @return int: error code (0:OK, -1:error)
        """
        pass

    @abc.abstractmethod
    def set_list(self, frequency=None, power=None):
        """
        Configures the device for list-mode and optionally sets frequencies and/or power

        @param list frequency: list of frequencies in Hz
        @param float power: MW power of the frequency list in dBm

        @return list, float, str: current frequencies in Hz, current power in dBm, current mode
        """
        pass

    @abc.abstractmethod
    def reset_listpos(self):
        """
        Reset of MW list mode position to start (first frequency step)

        @return int: error code (0:OK, -1:error)
        """
        pass

    @abc.abstractmethod
    def sweep_on(self):
        """ Switches on the sweep mode.

        @return int: error code (0:OK, -1:error)
        """
        pass

    @abc.abstractmethod
    def set_sweep(self, start=None, stop=None, step=None, power=None):
        """
        Configures the device for sweep-mode and optionally sets frequency start/stop/step
        and/or power

        @return float, float, float, float, str: current start frequency in Hz,
                                                 current stop frequency in Hz,
                                                 current frequency step in Hz,
                                                 current power in dBm,
                                                 current mode
        """
        pass

    @abc.abstractmethod
    def reset_sweeppos(self):
        """
        Reset of MW sweep mode position to start (start frequency)

        @return int: error code (0:OK, -1:error)
        """
        pass

    @abc.abstractmethod
    def set_ext_trigger(self, pol=TriggerEdge.RISING):
        """ Set the external trigger for this device with proper polarization.

        @param TriggerEdge pol: polarisation of the trigger (basically rising edge or falling edge)

        @return object: current trigger polarity [TriggerEdge.RISING, TriggerEdge.FALLING]
        """
        pass

    def trigger(self):
        """ Trigger the next element in the list or sweep mode programmatically.

        @return int: error code (0:OK, -1:error)

        Ensure that the Frequency was set AFTER the function returns, or give
        the function at least a save waiting time corresponding to the
        frequency switching speed.
        """
        pass

    @abc.abstractmethod
    def get_limits(self):
        """ Return the device-specific limits in a nested dictionary.

          @return MicrowaveLimits: Microwave limits object
        """
        pass


class MicrowaveLimits:
    """ A container to hold all limits for microwave sources.
    """
    def __init__(self):
        """Create an instance containing all parameters with default values."""

        self.supported_modes = (
            MicrowaveMode.CW,
            MicrowaveMode.LIST,
            MicrowaveMode.SWEEP,
            MicrowaveMode.ASWEEP,
        )

        # frequency in Hz
        self.min_frequency = 1e6
        self.max_frequency = 1e9

        # power in dBm
        self.min_power = -10
        self.max_power = 0

        # list limits, frequencies in Hz, entries are single steps
        self.list_minstep = 1
        self.list_maxstep = 1e9
        self.list_maxentries = 1e3

        # sweep limits, frequencies in Hz, entries are single steps
        self.sweep_minstep = 1
        self.sweep_maxstep = 1e9
        self.sweep_maxentries = 1e3

        # analog sweep limits, slope in Hz/s
        self.sweep_minslope = 1
        self.sweep_maxslope = 1e9

    def frequency_in_range(self, frequency):
        return in_range(frequency, self.min_frequency, self.max_frequency)

    def power_in_range(self, power):
        return in_range(power, self.min_power, self.max_power)

    def list_step_in_range(self, step):
        return in_range(step, self.list_minstep, self.list_maxstep)

    def sweep_step_in_range(self, step):
        return in_range(step, self.sweep_minstep, self.sweep_maxstep)

    def slope_in_range(self, slope):
        return in_range(slope, self.sweep_minslope, self.sweep_maxslope)<|MERGE_RESOLUTION|>--- conflicted
+++ resolved
@@ -77,21 +77,13 @@
     @abc.abstractmethod
     def get_power(self):
         """
-<<<<<<< HEAD
+        Gets the microwave output power for the currently active mode.
+
+        @return float: the output power in dBm
+        """
         pass
 
     @abc.abstractm  ethod
-    def set_power(self, power=0.):
-        """ Sets the microwave output power.
-=======
-        Gets the microwave output power for the currently active mode.
->>>>>>> 78e4edec
-
-        @return float: the output power in dBm
-        """
-        pass
-
-    @abc.abstractmethod
     def get_frequency(self):
         """
         Gets the frequency of the microwave output.
