--- conflicted
+++ resolved
@@ -19,14 +19,11 @@
 * POI manager keeps POIs as StatusVar across restarts and fixes to distance measurement
 * Various stability improvements and minor bug fixes
 * Update conda environment to more recent versions of packages
-<<<<<<< HEAD
 * Fix installation procedure for the conda environment in windows by using powershell in the cmd and catch with that potential exceptions (e.g. if conda environment is not present).
-=======
 * Added .ico image to make a desktop shortcut on Windows with explanation in the documentation
 * Added a how-to-participate guide to the documentation
 * Added installation options guide to the documentation
 
->>>>>>> 7599048f
 Config changes:
 * Add separate conda environments for windows 7 32bit, windows 7 64bit, and windows 10 64bit. 
 * Extend the windows installation procedure of the conda environment for qudi. The conda environments is selected automatically for the correct windows version and the appropriate environment file is taken.
