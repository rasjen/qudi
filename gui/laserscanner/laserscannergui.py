--- conflicted
+++ resolved
@@ -54,12 +54,8 @@
     _modtype = 'gui'
     
     ## declare connectors
-<<<<<<< HEAD
-    voltagescannerlogic1 = Connector(interface_name='VoltageScannerLogic')
+    voltagescannerlogic1 = Connector(interface='VoltageScannerLogic')
     savelogic = Connector(interface_name='SaveLogic')
-=======
-    voltagescannerlogic1 = Connector(interface='VoltageScannerLogic')
->>>>>>> 81a4a862
 
     sigStartScan = QtCore.Signal()
     sigStopScan = QtCore.Signal()
