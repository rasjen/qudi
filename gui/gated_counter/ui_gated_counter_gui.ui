--- conflicted
+++ resolved
@@ -6,13 +6,8 @@
    <rect>
     <x>0</x>
     <y>0</y>
-<<<<<<< HEAD
-    <width>726</width>
-    <height>411</height>
-=======
     <width>1007</width>
     <height>631</height>
->>>>>>> 14cca95f
    </rect>
   </property>
   <property name="windowTitle">
@@ -29,11 +24,7 @@
     <rect>
      <x>0</x>
      <y>0</y>
-<<<<<<< HEAD
-     <width>726</width>
-=======
      <width>1007</width>
->>>>>>> 14cca95f
      <height>21</height>
     </rect>
    </property>
@@ -339,19 +330,6 @@
          </property>
         </widget>
        </item>
-<<<<<<< HEAD
-       <item row="0" column="1">
-        <widget class="QLCDNumber" name="progress_lcdDisplay">
-         <property name="smallDecimalPoint">
-          <bool>false</bool>
-         </property>
-        </widget>
-       </item>
-       <item row="0" column="0">
-        <widget class="QLabel" name="label_5">
-         <property name="text">
-          <string>Elapsed gates:</string>
-=======
        <item row="5" column="1">
         <widget class="QDoubleSpinBox" name="spin_flip_prob_DSpinBox">
          <property name="enabled">
@@ -371,7 +349,6 @@
          </property>
          <property name="buttonSymbols">
           <enum>QAbstractSpinBox::NoButtons</enum>
->>>>>>> 14cca95f
          </property>
         </widget>
        </item>
