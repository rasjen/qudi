--- conflicted
+++ resolved
@@ -88,7 +88,7 @@
         self._pw.setLabel('bottom', 'Time', units='s')
 
         self.curves = []
-        self.count_channel = 0 # The GUI shows the number of count of this channel
+
         for i, ch in enumerate(self._counting_logic.get_channels()):
             if i % 2 == 0:
                 # Create an empty plot curve to be filled later, set its pen
@@ -238,11 +238,6 @@
         """ The function that grabs the data and sends it to the plot.
         """
 
-<<<<<<< HEAD
-        if self._counting_logic.getState() == 'locked':
-            self._mw.count_value_Label.setText(
-                '{0:,.0f}'.format(self._counting_logic.countdata_smoothed[self.count_channel, -1]))
-=======
         if self._counting_logic.module_state() == 'locked':
             if 0 < self._counting_logic.countdata_smoothed[(self._display_trace-1), -1] < 10:
                 self._mw.count_value_Label.setText(
@@ -250,7 +245,6 @@
             else:
                 self._mw.count_value_Label.setText(
                     '{0:,.0f}'.format(self._counting_logic.countdata_smoothed[(self._display_trace-1), -1]))
->>>>>>> 14cca95f
 
             x_vals = (
                 np.arange(0, self._counting_logic.get_count_length())
