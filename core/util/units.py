--- conflicted
+++ resolved
@@ -1,319 +1,315 @@
-# -*- coding: utf-8 -*-
-"""
-This file contains QuDi methods for handling real-world values with units.
-
-QuDi is free software: you can redistribute it and/or modify
-it under the terms of the GNU General Public License as published by
-the Free Software Foundation, either version 3 of the License, or
-(at your option) any later version.
-
-QuDi is distributed in the hope that it will be useful,
-but WITHOUT ANY WARRANTY; without even the implied warranty of
-MERCHANTABILITY or FITNESS FOR A PARTICULAR PURPOSE.  See the
-GNU General Public License for more details.
-
-You should have received a copy of the GNU General Public License
-along with QuDi. If not, see <http://www.gnu.org/licenses/>.
-
-Copyright (c) the Qudi Developers. See the COPYRIGHT.txt file at the
-top-level directory of this distribution and at <https://github.com/Ulm-IQO/qudi/>
-"""
-
-import numpy as np
-import pyqtgraph.functions as fn
-
-
-def get_unit_prefix_dict():
-    """ Return the dictionary, which assigns the prefix of a unit to its
-        proper order of magnitude.
-    @return dict: keys are string prefix and items are magnitude values.
-    """
-
-    unit_prefix_dict = {
-        'y': 1e-24,
-        'z': 1e-21,
-        'a': 1e-18,
-        'f': 1e-15,
-        'p': 1e-12,
-        'n': 1e-9,
-        'micro': 1e-6,
-        'm': 1e-3,
-        '': 1,
-        'k': 1e3,
-        'M': 1e6,
-        'G': 1e9,
-        'T': 1e12,
-        'P': 1e15,
-        'E': 1e18,
-        'Z': 1e21,
-        'Y': 1e24
-        }
-    return unit_prefix_dict
-
-def create_formatted_output(param_dict, num_sig_digits=5):
-    """ Display a parameter set nicely in SI units.
-
-    @param dict param_dict: dictionary with entries being again dictionaries
-                       with two needed keywords 'value' and 'unit' and one
-                       optional keyword 'error'. Add the proper items to the
-                       specified keywords.
-                       Note, that if no error is specified, no proper
-                       rounding (and therefore displaying) can be
-                       guaranteed.
-
-    @param int num_sig_digits: optional, the number of significant digits will
-                               be taken, if the rounding procedure was not
-                               successful at all. That will ensure at least that
-                               not all the digits are displayed.
-                               According to that the error will be displayed.
-
-    @return str: a string, which is nicely formatted.
-
-    Note:  If you want that the values are displayed in a certain order, then
-           use OrderedDict from the collections package.
-    Note2: The absolute tolerance to a zero is set to 1e-18.
-
-    Example of a param dict:
-        param_dict = {'Rabi frequency': {'value':123.43,   'error': 0.321,  'unit': 'Hz'},
-                      'ODMR contrast':  {'value':2.563423, 'error': 0.523,  'unit': '%'},
-                      'Fidelity':       {'value':0.783,    'error': 0.2222, 'unit': ''}}
-
-        If you want to access on the value of the Fidelity, then you can do
-        that via:
-            param_dict['Fidelity']['value']
-        or on the error of the ODMR contrast:
-            param_dict['ODMR contrast']['error']
-
-
-    """
-
-    output_str = ''
-    atol = 1e-18    # absolute tolerance for the detection of zero.
-
-    for entry in param_dict:
-        if param_dict[entry].get('error') is not None:
-
-            value, error, digit = round_value_to_error(param_dict[entry]['value'], param_dict[entry]['error'])
-
-            if np.isclose(value, 0.0, atol=atol) or np.isnan(error) or np.isclose(error, 0.0, atol=atol) or np.isinf(error):
-
-                sc_fact, unit_prefix = fn.siScale(param_dict[entry]['value'])
-                str_val = '{0:.{1}e}'.format(param_dict[entry]['value'], num_sig_digits-1)
-                if np.isnan(np.float(str_val)):
-                    value = np.NAN
-                elif np.isinf(np.float(str_val)):
-                    value = np.inf
-                else:
-                    value = eval('{0:.{1}e}'.format(param_dict[entry]['value'], num_sig_digits-1))
-
-            else:
-                # the factor 10 moves the displayed digit by one to the right,
-                # so that the values from 100 to 0.1 are displayed within one
-                # range, rather then from the value 1000 to 1, which is default.
-                sc_fact, unit_prefix = fn.siScale(error*10)
-
-
-            output_str += '{0}: {1} \u00B1 {2} {3}{4} \n'.format(entry,
-                                                                 round(value*sc_fact, num_sig_digits-1),
-                                                                 round(error*sc_fact, num_sig_digits-1),
-                                                                 unit_prefix,
-                                                                 param_dict[entry]['unit'],
-                                                                 )
-
-        else:
-            output_str += '{0}: '.format(entry) + fn.siFormat(param_dict[entry]['value'],
-                                      precision=num_sig_digits,
-                                      suffix=param_dict[entry]['unit']) + '\n'
-
-
-    return output_str
-
-
-def round_value_to_error(value, error):
-    """ The scientifically correct way of rounding a value according to an error.
-
-    @param float or int value: the measurement value
-    @param float or int error: the error for that measurement value
-
-    @return tuple(float, float, int):
-                float value: the rounded value according to the error
-                float error: the rounded error
-                int rounding_digit: the digit, to which the rounding
-                                    procedure was performed. Note a positive
-                                    number indicates the position of the
-                                    digit right from the comma, zero means
-                                    the first digit left from the comma and
-                                    negative numbers are the digits left
-                                    from the comma. That is a convention
-                                    which is used in the native round method
-                                    and the method numpy.round.
-
-    Note1: the input type of value or error will not be changed! If float is
-           the input, float will be the output, same applies to integer.
-
-    Note2: This method is not returning strings, since each display method
-           might want to display the rounded values in a different way.
-           (in exponential representation, in a different magnitude, ect.).
-
-    Note3: This function can handle an invalid error, i.e. if the error is
-           zero, NAN or infinite. The absolute tolerance to detect a number as
-           zero is set to 1e-18.
-
-    Procedure explanation:
-    The scientific way of displaying a measurement result in the presents of
-    an error is applied here. It is the following procedure:
-        Take the first leading non-zero number in the error value and check,
-        whether the number is a digit within 3 to 9. Then the rounding value
-        is the specified digit. Otherwise, if first leading digit is 1 or 2
-        then the next right digit is the rounding value.
-        The error is rounded according to that digit and the same applies
-        for the value.
-
-    Example 1:
-        x_meas = 2.05650234, delta_x = 0.0634
-            => x =  2.06 +- 0.06,   (output: (2.06, 0.06, 2)    )
-
-    Example 2:
-        x_meas = 0.34545, delta_x = 0.19145
-            => x = 0.35 +- 0.19     (output: (0.35, 0.19, 2)    )
-
-    Example 3:
-        x_meas = 239579.23, delta_x = 1289.234
-            => x = 239600 +- 1300   (output: (239600.0, 1300.0, -2) )
-
-    Example 4:
-        x_meas = 961453, delta_x = 3789
-            => x = 961000 +- 4000   (output: (961000, 4000, -3) )
-
-    """
-
-    atol = 1e-18    # absolute tolerance for the detection of zero.
-
-    # check if error is zero, since that is an invalid input!
-<<<<<<< HEAD
-    if np.isclose(error, 0.0) or np.isnan(error) or np.isinf(error):
-        #logger.warning('Cannot round to the error, since either a zero error '
-=======
-    if np.isclose(error, 0.0, atol=atol) or np.isnan(error) or np.isinf(error):
-        #self.logMsg('Cannot round to the error, since either a zero error '
->>>>>>> ffa268d3
-        #            'value was passed for the number {0}, or the error is '
-        #            'NaN: Error value: {1}. '.format(value, error))
-
-        # set the round digit to float precision
-        round_digit = -12
-
-        return value, error, round_digit
-
-    # error can only be positive!
-    log_val = np.log10(abs(error))
-
-    if log_val < 0:
-        round_digit = -(int(log_val)-1)
-    else:
-        round_digit = -(int(log_val))
-
-    first_err_digit = '{:e}'.format(error)[0]
-
-    if first_err_digit == '1' or first_err_digit == '2':
-        round_digit += 1
-
-    # Use the python round function, since np.round uses the __repr__ conversion
-    # function which shows enough digits to unambiguously identify the number.
-    # But the __str__ conversion should round the number to a reasonable number
-    # of digits, which is the standard output of the python round function.
-    # Therefore take the python round function.
-
-    return round(value, round_digit), round(error, round_digit), round_digit
-
-
-def get_relevant_digit(entry):
-    """ By using log10, abs and int operations, the proper relevant digit is
-        obtained.
-
-    @param flaot entry:
-
-    @return: int, the leading relevant exponent
-    """
-
-    # the log10 can only be calculated of a positive number.
-    entry = np.abs(entry)
-
-    if np.log10(entry) >= 0:
-        return int(np.log10(entry))
-    else:
-        # catch the asymmetric behaviour of the log and int operation.
-        return int(int(np.abs(np.log10(entry)))+1 + np.log10(entry)) - (int(np.abs(np.log10(entry))) +1)
-
-
-def get_si_norm(entry):
-    """ A rather different way to display the value in SI notation.
-
-    @param float entry: the float number from which normalization factor should
-                        be obtained.
-
-    @return: norm_val, normalization
-            float norm_val: the value in a normalized representation.
-            float normalization: the factor with which to divide the number.
-    """
-    val = get_relevant_digit(entry)
-    fact = int(val/3)
-    power = int(3*fact)
-    norm = 10**(power)
-
-    return entry/norm, norm
-
-def is_number(test_value):
-    """ Check whether passed value is a number
-
-    @return: bool, True if the passed value is a number, otherwise false.
-    """
-    return is_integer(test_value) or is_float(test_value) or is_complex(test_value)
-
-def is_integer(test_value):
-    """ Check all available integer representations.
-
-    @return: bool, True if the passed value is a integer, otherwise false.
-    """
-
-    return type(test_value) in [np.int, np.int8, np.int16, np.int32, np.int64,
-                                np.uint, np.uint8, np.uint16, np.uint32,
-                                np.uint64]
-
-def is_float(test_value):
-    """ Check all available float representations.
-
-    @return: bool, True if the passed value is a float, otherwise false.
-    """
-    return type(test_value) in [np.float, np.float16, np.float32, np.float64]
-
-def is_complex(test_value):
-    """ Check all available complex representations.
-
-    @return: bool, True if the passed value is a complex value, otherwise false.
-    """
-
-    return type(test_value) in [np.complex, np.complex64, np.complex128]
-
-
-def in_range(value, lower_limit, upper_limit):
-    """ Check if a value is in a given range an return closest possible value in range.
-    Also check the range.
-
-    @param value: value to be checked
-    @param lower_limit: lowest allowed value
-    @param upper_limit: highest allowed value
-    @return: value closest to value in range
-    """
-    if upper_limit > lower_limit:
-        u_limit = upper_limit
-        l_limit = lower_limit
-    else:
-        l_limit = upper_limit
-        u_limit = lower_limit
-
-    if value > u_limit:
-        return upper_limit
-    if value < l_limit:
-        return lower_limit
-    return value
+# -*- coding: utf-8 -*-
+"""
+This file contains QuDi methods for handling real-world values with units.
+
+QuDi is free software: you can redistribute it and/or modify
+it under the terms of the GNU General Public License as published by
+the Free Software Foundation, either version 3 of the License, or
+(at your option) any later version.
+
+QuDi is distributed in the hope that it will be useful,
+but WITHOUT ANY WARRANTY; without even the implied warranty of
+MERCHANTABILITY or FITNESS FOR A PARTICULAR PURPOSE.  See the
+GNU General Public License for more details.
+
+You should have received a copy of the GNU General Public License
+along with QuDi. If not, see <http://www.gnu.org/licenses/>.
+
+Copyright (c) the Qudi Developers. See the COPYRIGHT.txt file at the
+top-level directory of this distribution and at <https://github.com/Ulm-IQO/qudi/>
+"""
+
+import numpy as np
+import pyqtgraph.functions as fn
+
+
+def get_unit_prefix_dict():
+    """ Return the dictionary, which assigns the prefix of a unit to its
+        proper order of magnitude.
+    @return dict: keys are string prefix and items are magnitude values.
+    """
+
+    unit_prefix_dict = {
+        'y': 1e-24,
+        'z': 1e-21,
+        'a': 1e-18,
+        'f': 1e-15,
+        'p': 1e-12,
+        'n': 1e-9,
+        'micro': 1e-6,
+        'm': 1e-3,
+        '': 1,
+        'k': 1e3,
+        'M': 1e6,
+        'G': 1e9,
+        'T': 1e12,
+        'P': 1e15,
+        'E': 1e18,
+        'Z': 1e21,
+        'Y': 1e24
+        }
+    return unit_prefix_dict
+
+def create_formatted_output(param_dict, num_sig_digits=5):
+    """ Display a parameter set nicely in SI units.
+
+    @param dict param_dict: dictionary with entries being again dictionaries
+                       with two needed keywords 'value' and 'unit' and one
+                       optional keyword 'error'. Add the proper items to the
+                       specified keywords.
+                       Note, that if no error is specified, no proper
+                       rounding (and therefore displaying) can be
+                       guaranteed.
+
+    @param int num_sig_digits: optional, the number of significant digits will
+                               be taken, if the rounding procedure was not
+                               successful at all. That will ensure at least that
+                               not all the digits are displayed.
+                               According to that the error will be displayed.
+
+    @return str: a string, which is nicely formatted.
+
+    Note:  If you want that the values are displayed in a certain order, then
+           use OrderedDict from the collections package.
+    Note2: The absolute tolerance to a zero is set to 1e-18.
+
+    Example of a param dict:
+        param_dict = {'Rabi frequency': {'value':123.43,   'error': 0.321,  'unit': 'Hz'},
+                      'ODMR contrast':  {'value':2.563423, 'error': 0.523,  'unit': '%'},
+                      'Fidelity':       {'value':0.783,    'error': 0.2222, 'unit': ''}}
+
+        If you want to access on the value of the Fidelity, then you can do
+        that via:
+            param_dict['Fidelity']['value']
+        or on the error of the ODMR contrast:
+            param_dict['ODMR contrast']['error']
+
+
+    """
+
+    output_str = ''
+    atol = 1e-18    # absolute tolerance for the detection of zero.
+
+    for entry in param_dict:
+        if param_dict[entry].get('error') is not None:
+
+            value, error, digit = round_value_to_error(param_dict[entry]['value'], param_dict[entry]['error'])
+
+            if np.isclose(value, 0.0, atol=atol) or np.isnan(error) or np.isclose(error, 0.0, atol=atol) or np.isinf(error):
+
+                sc_fact, unit_prefix = fn.siScale(param_dict[entry]['value'])
+                str_val = '{0:.{1}e}'.format(param_dict[entry]['value'], num_sig_digits-1)
+                if np.isnan(np.float(str_val)):
+                    value = np.NAN
+                elif np.isinf(np.float(str_val)):
+                    value = np.inf
+                else:
+                    value = eval('{0:.{1}e}'.format(param_dict[entry]['value'], num_sig_digits-1))
+
+            else:
+                # the factor 10 moves the displayed digit by one to the right,
+                # so that the values from 100 to 0.1 are displayed within one
+                # range, rather then from the value 1000 to 1, which is default.
+                sc_fact, unit_prefix = fn.siScale(error*10)
+
+
+            output_str += '{0}: {1} \u00B1 {2} {3}{4} \n'.format(entry,
+                                                                 round(value*sc_fact, num_sig_digits-1),
+                                                                 round(error*sc_fact, num_sig_digits-1),
+                                                                 unit_prefix,
+                                                                 param_dict[entry]['unit'],
+                                                                 )
+
+        else:
+            output_str += '{0}: '.format(entry) + fn.siFormat(param_dict[entry]['value'],
+                                      precision=num_sig_digits,
+                                      suffix=param_dict[entry]['unit']) + '\n'
+
+
+    return output_str
+
+
+def round_value_to_error(value, error):
+    """ The scientifically correct way of rounding a value according to an error.
+
+    @param float or int value: the measurement value
+    @param float or int error: the error for that measurement value
+
+    @return tuple(float, float, int):
+                float value: the rounded value according to the error
+                float error: the rounded error
+                int rounding_digit: the digit, to which the rounding
+                                    procedure was performed. Note a positive
+                                    number indicates the position of the
+                                    digit right from the comma, zero means
+                                    the first digit left from the comma and
+                                    negative numbers are the digits left
+                                    from the comma. That is a convention
+                                    which is used in the native round method
+                                    and the method numpy.round.
+
+    Note1: the input type of value or error will not be changed! If float is
+           the input, float will be the output, same applies to integer.
+
+    Note2: This method is not returning strings, since each display method
+           might want to display the rounded values in a different way.
+           (in exponential representation, in a different magnitude, ect.).
+
+    Note3: This function can handle an invalid error, i.e. if the error is
+           zero, NAN or infinite. The absolute tolerance to detect a number as
+           zero is set to 1e-18.
+
+    Procedure explanation:
+    The scientific way of displaying a measurement result in the presents of
+    an error is applied here. It is the following procedure:
+        Take the first leading non-zero number in the error value and check,
+        whether the number is a digit within 3 to 9. Then the rounding value
+        is the specified digit. Otherwise, if first leading digit is 1 or 2
+        then the next right digit is the rounding value.
+        The error is rounded according to that digit and the same applies
+        for the value.
+
+    Example 1:
+        x_meas = 2.05650234, delta_x = 0.0634
+            => x =  2.06 +- 0.06,   (output: (2.06, 0.06, 2)    )
+
+    Example 2:
+        x_meas = 0.34545, delta_x = 0.19145
+            => x = 0.35 +- 0.19     (output: (0.35, 0.19, 2)    )
+
+    Example 3:
+        x_meas = 239579.23, delta_x = 1289.234
+            => x = 239600 +- 1300   (output: (239600.0, 1300.0, -2) )
+
+    Example 4:
+        x_meas = 961453, delta_x = 3789
+            => x = 961000 +- 4000   (output: (961000, 4000, -3) )
+
+    """
+
+    atol = 1e-18    # absolute tolerance for the detection of zero.
+
+    # check if error is zero, since that is an invalid input!
+    if np.isclose(error, 0.0, atol=atol) or np.isnan(error) or np.isinf(error):
+        #self.logMsg('Cannot round to the error, since either a zero error '
+        #logger.warning('Cannot round to the error, since either a zero error '
+        #            'value was passed for the number {0}, or the error is '
+        #            'NaN: Error value: {1}. '.format(value, error))
+
+        # set the round digit to float precision
+        round_digit = -12
+
+        return value, error, round_digit
+
+    # error can only be positive!
+    log_val = np.log10(abs(error))
+
+    if log_val < 0:
+        round_digit = -(int(log_val)-1)
+    else:
+        round_digit = -(int(log_val))
+
+    first_err_digit = '{:e}'.format(error)[0]
+
+    if first_err_digit == '1' or first_err_digit == '2':
+        round_digit += 1
+
+    # Use the python round function, since np.round uses the __repr__ conversion
+    # function which shows enough digits to unambiguously identify the number.
+    # But the __str__ conversion should round the number to a reasonable number
+    # of digits, which is the standard output of the python round function.
+    # Therefore take the python round function.
+
+    return round(value, round_digit), round(error, round_digit), round_digit
+
+
+def get_relevant_digit(entry):
+    """ By using log10, abs and int operations, the proper relevant digit is
+        obtained.
+
+    @param flaot entry:
+
+    @return: int, the leading relevant exponent
+    """
+
+    # the log10 can only be calculated of a positive number.
+    entry = np.abs(entry)
+
+    if np.log10(entry) >= 0:
+        return int(np.log10(entry))
+    else:
+        # catch the asymmetric behaviour of the log and int operation.
+        return int(int(np.abs(np.log10(entry)))+1 + np.log10(entry)) - (int(np.abs(np.log10(entry))) +1)
+
+
+def get_si_norm(entry):
+    """ A rather different way to display the value in SI notation.
+
+    @param float entry: the float number from which normalization factor should
+                        be obtained.
+
+    @return: norm_val, normalization
+            float norm_val: the value in a normalized representation.
+            float normalization: the factor with which to divide the number.
+    """
+    val = get_relevant_digit(entry)
+    fact = int(val/3)
+    power = int(3*fact)
+    norm = 10**(power)
+
+    return entry/norm, norm
+
+def is_number(test_value):
+    """ Check whether passed value is a number
+
+    @return: bool, True if the passed value is a number, otherwise false.
+    """
+    return is_integer(test_value) or is_float(test_value) or is_complex(test_value)
+
+def is_integer(test_value):
+    """ Check all available integer representations.
+
+    @return: bool, True if the passed value is a integer, otherwise false.
+    """
+
+    return type(test_value) in [np.int, np.int8, np.int16, np.int32, np.int64,
+                                np.uint, np.uint8, np.uint16, np.uint32,
+                                np.uint64]
+
+def is_float(test_value):
+    """ Check all available float representations.
+
+    @return: bool, True if the passed value is a float, otherwise false.
+    """
+    return type(test_value) in [np.float, np.float16, np.float32, np.float64]
+
+def is_complex(test_value):
+    """ Check all available complex representations.
+
+    @return: bool, True if the passed value is a complex value, otherwise false.
+    """
+
+    return type(test_value) in [np.complex, np.complex64, np.complex128]
+
+
+def in_range(value, lower_limit, upper_limit):
+    """ Check if a value is in a given range an return closest possible value in range.
+    Also check the range.
+
+    @param value: value to be checked
+    @param lower_limit: lowest allowed value
+    @param upper_limit: highest allowed value
+    @return: value closest to value in range
+    """
+    if upper_limit > lower_limit:
+        u_limit = upper_limit
+        l_limit = lower_limit
+    else:
+        l_limit = upper_limit
+        u_limit = lower_limit
+
+    if value > u_limit:
+        return upper_limit
+    if value < l_limit:
+        return lower_limit
+    return value